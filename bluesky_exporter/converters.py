--- conflicted
+++ resolved
@@ -177,7 +177,6 @@
         # Create the data file
         path = str(Path(self.export_dir) / Path(f"{run.metadata['start']['scan_id']}_{uid}").with_suffix('.cxi'))
 
-<<<<<<< HEAD
         # Note from Abe: I changed this because not closing the files
         # was causing it to leak memory over time
         with h5py.File(path, 'w') as f:
@@ -224,67 +223,24 @@
             data_1 = entry_1.create_group('data_1')
             data_1['translation'] = h5py.SoftLink('/entry_1/sample_1/geometry_1/translation')
 
-            detector_1.create_dataset('data', data=treated_images)
-=======
-        # Populate the major metadata fields
-        entry_1 = f.create_group('entry_1')
-        entry_1['start_time'] = np.string_(start_time)
-        try:
-            entry_1['end_time'] = np.string_(end_time)
-        except UnboundLocalError:
-            pass
-        entry_1.create_dataset('run_id', data=uid)
-
-        # Populate the sample and geometry
-        sample_1 = entry_1.create_group('sample_1')
-        sample_1['name'] = np.string_(run.metadata['start']['sample_name'])
-        geometry_1 = sample_1.create_group('geometry_1')
-        geometry_1.create_dataset('translation', data=translations)  # in m
-        # geometry_1.create_dataset('surface_normal', data=surface_normal)  # TODO: revisit for sample rotation mode
-
-        # Populate the detector and source information
-        instrument_1 = entry_1.create_group('instrument_1')
-        instrument_1['name'] = np.string_('COSMIC-Scattering')
-
-        detector_1 = instrument_1.create_group('detector_1')
-        detector_1.create_dataset('corner_position', data=corner_position)
-        detector_1.create_dataset('delta', data=delta)
-        detector_1.create_dataset('gamma', data=gamma)
-        detector_1.create_dataset('x_pixel_size', data=x_pixel_size)
-        detector_1.create_dataset('y_pixel_size', data=y_pixel_size)
-        detector_1.create_dataset('basis_vectors', data=basis_vectors)
-        detector_1.create_dataset('distance', data=distance)
-        detector_1.create_dataset('mask', data=mask)
-        detector_1['translation'] = h5py.SoftLink('/entry_1/sample_1/geometry_1/translation')
-
-        source_1 = instrument_1.create_group('source_1')
-        source_1['name'] = np.string_('ALS')
-        source_1.create_dataset('energy', data=energy)  # in J
-        source_1.create_dataset('wavelength', data=wavelength)  # in m
-
-        # And finally, we create the data group
-        data_1 = entry_1.create_group('data_1')
-        data_1['translation'] = h5py.SoftLink('/entry_1/sample_1/geometry_1/translation')
-
-        images = primary_stream['fastccd_image']
-        overscan_slice = slice(966, 1084)
-        det1 = detector_1.create_dataset('data', shape=np.delete(images, overscan_slice, -1).shape)
-
-        # squeeze extra dims
-        if len(images.dims) > 3:
-            images = np.squeeze(images)
->>>>>>> 72c3c275
-
-        if dark_stream is not None:
+            images = primary_stream['fastccd_image']
+            overscan_slice = slice(966, 1084)
+            det1 = detector_1.create_dataset('data', shape=np.delete(images, overscan_slice, -1).shape)
+
+            # squeeze extra dims
+            if len(images.dims) > 3:
+                images = np.squeeze(images)
+
             flats = np.ones_like(images[0])
             for i, frame in enumerate(images):
-                # subtract darks
-                frame = correct(np.expand_dims(frame, 0), flats, dark_stream['fastccd_image'])[0]
-                # remove overscan
-                frame = np.delete(frame, overscan_slice, -1)
-                # TODO: rotate?
-                # write data
-                det1[i] = frame
+                if dark_stream is not None:
+                    # subtract darks
+                    frame = correct(np.expand_dims(frame, 0), flats, dark_stream['fastccd_image'])[0]
+                    # remove overscan
+                    frame = np.delete(frame, overscan_slice, -1)
+                    # TODO: rotate?
+                    # write data
+                det1[i] = np.asarray(frame)
 
         # yield out all artifact paths (not actually used yet, WIP)
         yield path
